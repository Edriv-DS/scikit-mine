"""SLIM pattern discovery"""

# Authors: Rémi Adon <remi.adon@gmail.com>
# License: BSD 3 clause

from collections import Counter, defaultdict
from functools import lru_cache, reduce
from itertools import chain

import numpy as np
import pandas as pd
from sortedcontainers import SortedDict

from ..base import BaseMiner, MDLOptimizer
from ..bitmaps import Bitmap
from ..utils import _check_D, supervised_to_unsupervised


def _to_vertical(D):
    res = defaultdict(Bitmap)
    for idx, transaction in enumerate(D):
        for e in transaction:
            res[e].add(idx)
    return dict(res)


def _log2(values):
    res_index = values.index if isinstance(values, pd.Series) else None
    res = np.zeros(len(values), dtype=np.float32)
    res[values != 0] = np.log2(values[values != 0]).astype(np.float32)
    return pd.Series(res, index=res_index)


def cover(sct: dict, itemsets: list):
    """
    cover a standard codetable sct given itemsets

    Parameters
    ----------
    sct: dict[object, Bitmap]
        a standard codetable, i.e the vertical representation of a dataset
    itemsets: list[frozenset]
        itemsets from a given codetable

    Notes
    -----
        sct is modified inplace
    """
    covers = dict()
    for iset in itemsets:
        it = [sct[i] for i in iset]
        usage = reduce(Bitmap.intersection, it).copy() if it else Bitmap()
        covers[iset] = usage
        for k in iset:
            sct[k] -= usage
    return covers


def generate_candidates_big(codetable, stack=set(), depth=None):
    """
    Generate candidates, but does not sort output by estimated gain

    The result is a python generator, not an in-memory list

    This results in slightly less accurate candidate generation,
    but avoids computing candidates that will never be evaluated,
    if coupled with an early stopping strategy.

    Parameters
    ----------
    codetable: SortedDict[frozenset, Bitmap]
        A codetable, sorted in Standard Candidate Order

    stack: set[frozenset], defaut=set()
        A stack of already seen itemsets, which will not be considered in output
        Note that this function updates the stack, passed as a reference

    See Also
    --------
    generate_candidates
    """
    assert isinstance(codetable, SortedDict)
    depth = depth or int(np.log2(len(codetable)) * 1e2)
    for idx, (X, X_usage) in enumerate(codetable.items()):
        Y = codetable.items()[idx + 1 : idx + 1 + depth]
        _best_usage = 0
        best_XY = None
        for y, y_usage in Y:
            XY = X.union(y)
            if XY in stack:
                continue
            stack.add(XY)
            inter_len = y_usage.intersection_len(X_usage)
            if inter_len > _best_usage:
                _best_usage = inter_len
                best_XY = XY

        if best_XY is not None:
            yield best_XY, _best_usage


def generate_candidates(codetable, stack=set()):
    """
    assumes codetable is sorted in Standard Candidate Order
    """
    return sorted(
        generate_candidates_big(codetable, stack=stack),
        key=lambda e: e[1],
        reverse=True,
    )


class SLIM(BaseMiner, MDLOptimizer):
    """SLIM: Directly Mining Descriptive Patterns

    SLIM looks for a compressed representation of transactional data.
    This compressed representation if a set of descriptive patterns,
    and can be used to:

    - provide a natively interpretable modeling of this data
    - make predictions on new data, using this condensed representation as an encoding scheme

    Idea of early stopping is inspired from
    http://eda.mmci.uni-saarland.de/pres/ida14-slimmer-poster.pdf


    Parameters
    ----------
    pruning: bool, default=True
        Either to activate pruning or not. Pruned itemsets may be useful at
        prediction time, so it is usually recommended to set it to False
        to build a classifier. The model will be less concise, but will lead
        to more accurate predictions on average.
    n_items: int, default=200
        Number of most frequent items to consider for mining.
        As SLIM is highly dependant from the set of symbols from which
        it refines its codetable,
        lowering this argument will significantly improve runtime.

        Note: The reconstruction is lossless from this set of items. If the input data
        has more than `n_items` items, then the reconstruction will be lossy w.r.t this
        input data.
    n_iter_no_change: int, default=100
        Number of candidate evaluation with no improvement to count before stopping optimization.


    Examples
    --------
    >>> from skmine.itemsets import SLIM
    >>> D = [['bananas', 'milk'], ['milk', 'bananas', 'cookies'], ['cookies', 'butter', 'tea']]
    >>> SLIM().fit(D).discover(singletons=True)  # doctest: +SKIP
    (butter, tea)         [2]
    (milk, bananas)    [0, 1]
    (cookies)          [1, 2]
    dtype: object

    References
    ----------
    .. [1]
        Smets, K & Vreeken, J
        "Slim: Directly Mining Descriptive Patterns", 2012

    .. [2] Gandhi, M & Vreeken, J
        "Slimmer, outsmarting Slim", 2014
    """

    def __init__(
        self, *, pruning=True, n_items=200, n_iter_no_change=100,
    ):
        self.n_iter_no_change = n_iter_no_change
        self.n_items = n_items
        self.tol_ = None
        self.standard_codetable_ = None
        self.codetable_ = SortedDict()
        self.model_size_ = None  # L(CT|D)
        self.data_size_ = None  # L(D|CT)
        self.pruning = pruning

    def fit(self, D, y=None):  # pylint:disable = too-many-locals
        """fit SLIM on a transactional dataset

        This generate new candidate patterns and add those which improve compression,
        iteratibely refining ``self.codetable_``

        Parameters
        -------
        D: pd.DataFrame
            Transactional dataset, either as an iterable of iterables
            or encoded as tabular binary data
        """
        self._prefit(D, y=y)
        n_iter_no_change = 0
        seen_cands = set()

        tol = len(self.standard_codetable_) ** 2

        while n_iter_no_change < self.n_iter_no_change:
            candidates = self.generate_candidates(stack=seen_cands)
            for cand, _ in candidates:
                data_size, model_size, update_d, prune_set = self.evaluate(cand)
                diff = (self.model_size_ + self.data_size_) - (data_size + model_size)

                if diff > 0.01:  # underflow
                    self.codetable_.update(update_d)
                    if self.pruning:
                        self.codetable_, data_size, model_size = self._prune(
                            self.codetable_, prune_set, model_size, data_size
                        )

                    self.data_size_ = data_size
                    self.model_size_ = model_size

                if diff < tol:
                    n_iter_no_change += 1
                    if n_iter_no_change > self.n_iter_no_change:
                        break  # inner break

            if not candidates:  # if empty candidate generation
                n_iter_no_change += self.n_iter_no_change  # force while loop to break

        self.tol_ = tol
        return self

    def decision_function(self, D):
        """Compute covers on new data, and return code length

        This function function is named ``decision_function`` because code lengths
        represent the distance between a point and the current codetable.

        Setting ``pruning`` to False when creating the model
        is recommended to cover unseen data, and especially when building a classifier.

        Parameters
        ----------
        D: pd.DataFrame or np.ndarray
            new data to make predictions on, in tabular format

        Example
        -------
        >>> from skmine.itemsets import SLIM; import pandas as pd
        >>> def to_tabular(D): return pd.Series(D).str.join('|').str.get_dummies(sep="|")
        >>> D = [['bananas', 'milk'], ['milk', 'bananas', 'cookies'], ['cookies', 'butter', 'tea']]
        >>> new_D = to_tabular([['cookies', 'butter']])
        >>> slim = SLIM().fit(to_tabular(D))
        >>> slim.decision_function(new_D)
        0   -1.321928
        dtype: float32
        """
        mat = self.cover(D)
        codetable = pd.Series(self.codetable_)
<<<<<<< HEAD
=======
        D_sct = {
            k: Bitmap(np.where(D[k])[0])
            for k in D.columns
            if k in self.standard_codetable_
        }
        isets = [frozenset(i & D_sct.keys()) for i in codetable.index]
        covers = cover(D_sct, isets)

        mat = np.zeros(shape=(len(D), len(covers)))
        for idx, tids in enumerate(covers.values()):
            mat[tids, idx] = 1
        mat = pd.DataFrame(mat, columns=covers.keys())

>>>>>>> 8a566cbd
        code_lengths = codetable.map(len)
        ct_codes = code_lengths / code_lengths.sum()
        codes = (mat * ct_codes).sum(axis=1).astype(np.float32)
        # positive sign on log2 to return negative distance : sklearn]
        r = _log2(codes)
        r[r == 0] = -np.inf  # zeros would fool a `shortest code wins` strategy
        return r

    def generate_candidates(self, stack=None, thresh=1e3):
        """
        Generate candidates from the current codetable (SLIM is any-time)

        Note that `stack` is updated during the execution of this method.

        Parameters
        ----------
        stack: set[frozenset], default=None
            a stack of already-seen candidates to be excluded
        thresh: int, default=1_000
            if the size of the current codetable is higher than `thresh`,
            candidate are generated on-the-fly, and remain unsorted. If not,
            they are returned in a list, sorted by decreasing order of estimated gain

        Returns
        -------
        iterator[tuple(frozenset, Bitmap)]
        """
        ct = SortedDict(
            self._standard_candidate_order, self.codetable_.items()
        )  # TODO : filter empty usages
        # if big number of elements in codetable, just take a generator, do not sort output
        gen = generate_candidates if len(ct) < thresh else generate_candidates_big
        return gen(ct, stack=stack)

    def evaluate(self, candidate):
        """
        Evaluate ``candidate``, considering the current codetable and a dataset ``D``

        Parameters
        ----------
        candidate: frozenset
            a new candidate to be evaluated

        Returns
        -------
        (float, float, dict, set)
            updated (data size, model size, codetable)
            and finally the set of itemsets for which usage decreased
        """
        idx = self.codetable_.bisect(candidate)
        ct = list(self.codetable_)
        ct.insert(idx, candidate)
        D = {k: v.copy() for k, v in self.standard_codetable_.items()}
        CTc = cover(D, ct)

        updated, decreased = {candidate: CTc[candidate]}, set()
        for iset, usage in self.codetable_.items():  # TODO useless is size is too big
            if usage != CTc[iset]:
                updated[iset] = CTc[iset]
                if len(CTc[iset]) < len(usage):
                    decreased.add(iset)

        data_size, model_size = self._compute_sizes(CTc)  # TODO pruning in evaluate

        return data_size, model_size, updated, decreased

    def cover(self, D):
        """
        cover unseen data
        items never seen are dropped out

        Returns
        -------
        pd.DataFrame
        """
        if hasattr(D, "shape"):  # tabular
            D = _check_D(D)
            D_sct = {
                k: Bitmap(np.where(D[k])[0])
                for k in D.columns
                if k in self.standard_codetable_
            }
        else:  # transactional
            D_sct = _to_vertical(D)

        codetable = pd.Series(self.codetable_, dtype=object)
        covers = cover(D_sct, codetable.index)

        mat = np.zeros(shape=(len(D), len(covers)))
        for idx, tids in enumerate(covers.values()):
            mat[tids, idx] = 1
        return pd.DataFrame(mat, columns=covers.keys())

    def discover(self, singletons=False, usage_tids=False):
        """Get a user-friendly copy of the codetable

        Returns
        -------
        pd.Series
            codetable containing patterns and ids of transactions in which they are used
        """
        s = {
            iset: tids.copy()
            for iset, tids in self.codetable_.items()
            if len(tids) > 0 and len(iset) > (not singletons)
        }
        s = pd.Series(s)
        if not usage_tids:
            s = s.map(len).astype(np.uint32)
        return s

    def reconstruct(self):
        """reconstruct the original data from the current `self.codetable_`"""
        n_transactions = (
            max(map(Bitmap.max, filter(lambda e: e, self.codetable_.values()))) + 1
        )

        D = pd.Series([set()] * n_transactions)
        for itemset, tids in self.codetable_.items():
            D.iloc[list(tids)] = D.iloc[list(tids)].map(itemset.union)
        return D.map(sorted)

    @lru_cache(maxsize=1024)
    def get_support(self, *items):
        """
        Get support from an itemset

        Note
        ----
        Items in an itemset must be passed as positional arguments

        Unseen items will throw errors
        """
        a = items[-1]
        tids = self.standard_codetable_[a]
        if len(items) > 1:
            return tids & self.get_support(*items[:-1])
        return tids

    def _standard_cover_order(self, itemset):
        """
        Returns a tuple associated with an itemset,
        so that many itemsets can be sorted in Standard Cover Order
        """
        return (-len(itemset), -len(self.get_support(*itemset)), tuple(itemset))

    def _standard_candidate_order(self, itemset):
        return (-len(self.get_support(*itemset)), -len(itemset), tuple(itemset))

    def _prefit(self, D, y=None):
        if hasattr(D, "ndim") and D.ndim == 2:
            D = _check_D(D)
            if y is not None:
                D = supervised_to_unsupervised(D, y)  # SKLEARN_COMPAT
            item_to_tids = {k: Bitmap(np.where(D[k])[0]) for k in D.columns}
        else:
            item_to_tids = _to_vertical(D)
        sct = pd.Series(item_to_tids)
        usage = sct.map(len).astype(np.uint32)
        usage = usage.nlargest(self.n_items)
        sct = sct[usage.index]
        self.standard_codetable_ = sct

        ct_it = ((frozenset([e]), tids) for e, tids in sct.items())
        self.codetable_ = SortedDict(self._standard_cover_order, ct_it)

        codes = -_log2(usage / usage.sum())
        self._starting_codes = codes

        # L(code_ST(X)) = L(code_CT(X)), because CT=ST
        self.model_size_ = 2 * codes.sum()

        self.data_size_ = (codes * usage).sum()

        return self

    def _compute_sizes(self, codetable):
        """
        Compute sizes for both the data and the model

        .. math:: L(D|CT)
        .. math:: L(CT|D)

        Parameters
        ----------
        codetable : Mapping
            A series mapping itemsets to their usage tids

        Returns
        -------
        tuple(float, float)
            (data_size, model_size)
        """
        isets, usages = zip(
            *((_[0], len(_[1])) for _ in codetable.items() if len(_[1]) > 0)
        )
        usages = np.array(usages, dtype=np.uint32)
        codes = -_log2(usages / usages.sum())

        counts = Counter(chain(*isets))
        stand_codes_sum = sum(
            self._starting_codes[item] * ctr for item, ctr in counts.items()
        )

        model_size = stand_codes_sum + codes.sum()  # L(CTc|D) = L(X|ST) + L(X|CTc)
        data_size = (codes * usages).sum()
        return data_size, model_size

    def _prune(self, codetable, prune_set, model_size, data_size):
        """post prune a codetable considering itemsets for which usage has decreased

        Parameters
        ----------
        codetable: SortedDict
        prune_set: set
            itemsets in ``codetable`` for which usage has decreased
        model_size: float
            current model_size for ``codetable``
        data_size: float
            current data size when encoding ``D`` with ``codetable``

        Returns
        -------
        new_codetable, new_data_size, new_model_size: SortedDict, float, float
            a tuple containing the pruned codetable, and new model size and data size
            w.r.t this new codetable
        """
        prune_set = {k for k in prune_set if len(k) > 1}  # remove singletons
        while prune_set:
            cand = min(prune_set, key=lambda e: len(codetable[e]))
            prune_set.discard(cand)

            ct = list(codetable)
            ct.remove(cand)

            D = {
                k: v.copy() for k, v in self.standard_codetable_.items()
            }  # TODO avoid data copies
            CTp = cover(D, ct)
            decreased = {
                k for k, v in CTp.items() if len(k) > 1 and len(v) < len(codetable[k])
            }

            d_size, m_size = self._compute_sizes(CTp)

            if d_size + m_size < model_size + data_size:
                codetable.update(CTp)
                del codetable[cand]
                prune_set.update(decreased)
                data_size, model_size = d_size, m_size

        return codetable, data_size, model_size<|MERGE_RESOLUTION|>--- conflicted
+++ resolved
@@ -248,22 +248,6 @@
         """
         mat = self.cover(D)
         codetable = pd.Series(self.codetable_)
-<<<<<<< HEAD
-=======
-        D_sct = {
-            k: Bitmap(np.where(D[k])[0])
-            for k in D.columns
-            if k in self.standard_codetable_
-        }
-        isets = [frozenset(i & D_sct.keys()) for i in codetable.index]
-        covers = cover(D_sct, isets)
-
-        mat = np.zeros(shape=(len(D), len(covers)))
-        for idx, tids in enumerate(covers.values()):
-            mat[tids, idx] = 1
-        mat = pd.DataFrame(mat, columns=covers.keys())
-
->>>>>>> 8a566cbd
         code_lengths = codetable.map(len)
         ct_codes = code_lengths / code_lengths.sum()
         codes = (mat * ct_codes).sum(axis=1).astype(np.float32)
@@ -349,8 +333,8 @@
         else:  # transactional
             D_sct = _to_vertical(D)
 
-        codetable = pd.Series(self.codetable_, dtype=object)
-        covers = cover(D_sct, codetable.index)
+        isets = [iset for iset in self.codetable_ if iset.issubset(D_sct)]
+        covers = cover(D_sct, isets)
 
         mat = np.zeros(shape=(len(D), len(covers)))
         for idx, tids in enumerate(covers.values()):
