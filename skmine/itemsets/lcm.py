"""
LCM: Linear time Closed item set Miner
as described in `http://lig-membres.imag.fr/termier/HLCM/hlcm.pdf`
"""

# Authors: Rémi Adon <remi.adon@gmail.com>
#          Luis Galárraga <galarraga@luisgalarraga.de>
#
# License: BSD 3 clause

from collections import defaultdict
from itertools import takewhile

import numpy as np
import pandas as pd
import os
import shutil
from joblib import Parallel, delayed
from sortedcontainers import SortedDict
from roaringbitmap import RoaringBitmap as Bitmap

from ..utils import _check_min_supp
from ..utils import filter_maximal

from ..base import BaseMiner, DiscovererMixin


class LCM(BaseMiner, DiscovererMixin):
    """
    Linear time Closed item set Miner.

    LCM can be used as a **generic purpose** miner, yielding some patterns
    that will be later submitted to a custom acceptance criterion.

    It can also be used to simply discover the set of **closed itemsets** from
    a transactional dataset.

    Parameters
    ----------
    min_supp: int or float, default=0.2
        The minimum support for itemsets to be rendered in the output
        Either an int representing the absolute support, or a float for relative support
        Default to 0.2 (20%)

<<<<<<< HEAD
    max_depth: int, default=-1
=======
    n_jobs : int, default=1
        The number of jobs to use for the computation. Each single item is attributed a job
        to discover potential itemsets, considering this item as a root in the search space.
        **Processes are preffered** over threads.

    max_depth: int, default=20
>>>>>>> d9b887a4
        Maximum depth for exploration in the search space.
        When going into recursion, we check if the current depth
        is **strictly greater** than `max_depth`.
        If this is the case, we stop.
        This can avoid cumbersome computation.
        A **root node is considered of depth 0**.

<<<<<<< HEAD
    n_jobs : int, default=1
        The number of jobs to use for the computation. Each single item is attributed a job
        to discover potential itemsets, considering this item as a root in the search space.
        **Processes are preferred** over threads.
        **Carefully adjust the number of jobs** otherwise the results may be corrupted especially if you have the following
        warning: UserWarning: A worker stopped while some jobs were given to the executor.

=======
>>>>>>> d9b887a4
    References
    ----------
    .. [1]
        Takeaki Uno, Masashi Kiyomi, Hiroki Arimura
        "LCM ver. 2: Efficient mining algorithms for frequent/closed/maximal itemsets", 2004

    .. [2] Alexandre Termier
        "Pattern mining rock: more, faster, better"

    Examples
    --------

    >>> from skmine.itemsets import LCM
    >>> from skmine.datasets.fimi import fetch_chess
    >>> chess = fetch_chess()
    >>> lcm = LCM(min_supp=2000)
    >>> patterns = lcm.fit_discover(chess)
    >>> patterns.head()
        itemset  support
    0      [58]     3195
    1      [52]     3185
    2  [58, 52]     3184
    3      [29]     3181
    4  [58, 29]     3180
    >>> patterns[patterns.itemset.map(len) > 3]  # doctest: +SKIP
    """

    def __init__(self, *, min_supp=0.2, n_jobs=1, verbose=False, max_depth=-1):
        _check_min_supp(min_supp)
        self.min_supp = min_supp  # cf docstring: minimum support provided by user
        self.max_depth = int(max_depth)  # cf docstring
        self.verbose = verbose
        self._min_supp = _check_min_supp(self.min_supp)
        self.item_to_tids = SortedDict()  # Dict : key item ordered by decreasing frequency , value : tids for this
        # item
        self.ord_item_freq = []  # list of ordered item by decreasing frequency
        self.n_jobs = n_jobs  # number of jobs launched by joblib
        self.lexicographic_order = False  # if true, the items of each itemset are returned in lexicographical order
        self.return_tids = False

    def fit(self, D, y=None):
        """
        fit LCM on the transactional database, by keeping records of singular items
        and their transaction ids.

        Parameters
        ----------
        D: pd.Series or iterable
            a transactional database. All entries in this D should be lists.
            If D is a pandas.Series, then `(D.map(type) == list).all()` should return `True`

        Raises
        ------
        TypeError
            if any entry in D is not iterable itself OR if any item is not **hashable**
            OR if all items are not **comparable** with each other.
        """
        n_transactions_ = 0
        item_to_tids_ = defaultdict(Bitmap)
        for transaction in D:
            for item in transaction:
                item_to_tids_[item].add(n_transactions_)
            n_transactions_ += 1

        if isinstance(self.min_supp, float):  # make support absolute if needed
            self._min_supp = self.min_supp * n_transactions_

        low_supp_items = [k for k, v in item_to_tids_.items() if len(v) < self._min_supp]
        for item in low_supp_items:  # drop low freq items
            del item_to_tids_[item]

        ord_freq_list = sorted(item_to_tids_.items(), key=lambda item: len(item[1]), reverse=True)
        ord_freq_dic = defaultdict(Bitmap)
        ord_item_freq = []
        for idx, element in enumerate(ord_freq_list):
            item, tid = element
            ord_item_freq.append(item)
            ord_freq_dic[idx] = tid  # rename most frequent item like cat by 0, second  dog by 1

        self.item_to_tids = SortedDict(ord_freq_dic)  # {0:tids0, 1:tids1 ....}
        self.ord_item_freq = ord_item_freq  # [cat, dog, '0', ...]

        return self  # for call .fit().discover() in DiscovererMixin()

    def discover(self, *, return_tids=False, lexicographic_order=False, out=None):
        """Return the set of closed itemsets, with respect to the minimum support

        Parameters
        ----------
        D : pd.Series or Iterable
            The input transactional database
            Where every entry contain singular items
            Items must be both hashable and comparable

        return_tids: bool, default=False
            Either to return transaction ids along with itemset.
            Default to False, will return supports instead

        lexicographic_order: bool, default=False
            Either the order of the items in each itemset is not ordered or the items are ordered lexicographically

        out : str, default=None
            File where results are written. Discover return None. The 'out' option is usefull 
            to save memory : Instead of store all branch of lcm-tree in memory , each root 
            branch of lcm is written in a separated file in dir (TEMP_dir), and all files are
            concatenated in the final 'out' file.

        Returns
        -------
        pd.DataFrame
            DataFrame with the following columns
                ==========  =================================
                itemset     a `list` of co-occured items
                support     frequence for this itemset
                ==========  =================================

            if `return_tids=True` then
                ==========  =================================
                itemset     a `list` of co-occured items
                support     frequence for this itemset
                tids        a bitmap tracking positions
                ==========  =================================

        Example
        -------
        >>> from skmine.itemsets import LCM
        >>> D = [[1, 2, 3, 4, 5, 6], [2, 3, 5], [2, 5]]
        >>> LCM(min_supp=2).fit_discover(D, lexicographic_order=True)
             itemset  support
        0     [2, 5]        3
        1  [2, 3, 5]        2
        >>> LCM(min_supp=2).fit_discover(D, return_tids=True)
             itemset support       tids
        0     [2, 5]       3  [0, 1, 2]
        1  [2, 5, 3]       2     [0, 1]
        """
        self.lexicographic_order = lexicographic_order
        self.return_tids = return_tids

        if out is None:  # store results in memory
            dfs = Parallel(n_jobs=self.n_jobs, prefer="processes")(
                delayed(self._explore_root)(item, tids, root_file=None) for item, tids in
                list(self.item_to_tids.items())
            )  # dsf is a list of dataframe
            # make sure we have something to concat
            columns = ["itemset", "support"] if not self.return_tids else ["itemset", "support", "tids"]
            dfs.append(pd.DataFrame(columns=columns))
            df = pd.concat(dfs, axis=0, ignore_index=True)

            return df

        else:  # store results in files
            temp_dir = 'TEMP_dir'  # temporary dir where root items branch files are written
            if os.path.exists(temp_dir):  # remove dir TEMP_dir if it exists
                shutil.rmtree(temp_dir)
            os.mkdir(temp_dir)  # create dir TEMP_dir

            Parallel(n_jobs=self.n_jobs, prefer="processes")(
                delayed(self._explore_root)(
                    item, tids, root_file=f"{temp_dir}/root{k}.dat") for k, (
                    item, tids) in enumerate(list(self.item_to_tids.items()))
            )

            with open(out, 'w') as outfile:  # concatenate all itemsroot files located in temp_dir in a single file
                for fname in [f"{temp_dir}/root{k}.dat" for k in
                              range(len(list(self.item_to_tids.items())))]:  # all items root files
                    with open(fname) as infile:
                        for line in infile:
                            if line.strip():  # to skip empty lines
                                outfile.write(line)
            shutil.rmtree(temp_dir)  # remove the temporary dir where root files are written

            return None

    def _explore_root(self, item, tids, root_file=None):
        it = self._inner((frozenset(), tids), item)
        columns = ["itemset", "support"] if not self.return_tids else ["itemset", "support", "tids"]
        df = pd.DataFrame(data=it, columns=columns)

        if self.verbose and not df.empty:
            print("LCM found {} new itemsets from root item : {}".format(len(df), item))

        if root_file is not None:  # for writing the items root files in dir self.temp_dir

            if os.path.exists(root_file):  # delete the root file if it already exists
                os.remove(root_file)
            with open(root_file, 'w') as fw:  # write the items root files
                for index, row in df.iterrows():
                    fw.write(f"({row['support']}) {' '.join(map(str, row['itemset']))}\n")
                    if self.return_tids:
                        fw.write(f"{' '.join(map(str, row['tids']))}\n")
            return None
        else:
            return df

    def _inner(self, p_tids, limit, depth=0):

        if self.max_depth != -1 and depth >= self.max_depth:
            return None
        p, tids = p_tids
        # project and reduce DB w.r.t P
        cp = (
            item
            for item, ids in reversed(self.item_to_tids.items())
            if tids.issubset(ids)
            if item not in p
        )

        # items are in reverse order, so the first consumed is the max
        max_k = next(takewhile(lambda e: e >= limit, cp), None)

        if max_k is not None and max_k == limit:
            p_prime = (p | set(cp) | {max_k})  # max_k has been consumed when calling next()
            # sorted items in ouput for better reproducibility
            itemset = [self.ord_item_freq[ind] for ind in list(p_prime)]
            itemset = sorted(itemset) if self.lexicographic_order else itemset

            if not self.return_tids:
                yield itemset, len(tids)
            else:
                yield itemset, len(tids), tids

            candidates = self.item_to_tids.keys() - p_prime
            candidates = candidates[: candidates.bisect_left(limit)]
            for new_limit in candidates:
                ids = self.item_to_tids[new_limit]
                if tids.intersection_len(ids) >= self._min_supp:
                    # new pattern and its associated tids
                    new_p_tids = (p_prime, tids.intersection(ids))
                    yield from self._inner(new_p_tids, new_limit, depth + 1)


class LCMMax(LCM):
    """
    Linear time Closed item set Miner.

    Adapted to Maximal itemsets (or borders).
    A maximal itemset is an itemset with no frequent superset.

    Parameters
    ----------
    min_supp: int or float, default=0.2
        The minimum support for itemsets to be rendered in the output
        Either an int representing the absolute support, or a float for relative support
        Default to 0.2 (20%)

    max_depth: int, default=-1
        Maximum depth for exploration in the search space.
        When going into recursion, we check if the current depth
        is **strictly greater** than `max_depth`.
        If this is the case, we stop.
        This can avoid cumbersome computation.
        A **root node is considered of depth 0**.

    n_jobs : int, default=1
        The number of jobs to use for the computation. Each single item is attributed a job
        to discover potential itemsets, considering this item as a root in the search space.
        **Processes are preferred** over threads.
        **Carefully adjust the number of jobs** otherwise the results may be corrupted especially if you have the following
        warning: UserWarning: A worker stopped while some jobs were given to the executor.

    See Also
    --------
    LCM
    """

    def _inner(self, p_tids, limit, depth=0):
        if self.max_depth != -1 and depth >= self.max_depth:
            return None
        p, tids = p_tids
        # project and reduce DB w.r.t P
        cp = (
            item
            for item, ids in reversed(self.item_to_tids.items())
            if tids.issubset(ids)
            if item not in p
        )
        max_k = next(cp, None)  # items are in reverse order, so the first consumed is the max

        if max_k is not None and max_k == limit:
            p_prime = (p | set(cp) | {max_k})  # max_k has been consumed when calling next()
            candidates = self.item_to_tids.keys() - p_prime
            candidates = candidates[: candidates.bisect_left(limit)]
            no_cand = True

            for new_limit in candidates:
                ids = self.item_to_tids[new_limit]
                if tids.intersection_len(ids) >= self._min_supp:
                    no_cand = False
                    # get new pattern and its associated tids
                    new_p_tids = (p_prime, tids.intersection(ids))
                    yield from self._inner(new_p_tids, new_limit, depth + 1)

            if no_cand:  # only if no child node. This is how we PRE-check for maximality
                itemset = [self.ord_item_freq[ind] for ind in p_prime]
                yield set(itemset), tids, depth

    def discover(self, *args, **kwargs):  # pylint: disable=signature-differs
        patterns = super().discover(**kwargs)
        maximals = filter_maximal(patterns["itemset"])
        patterns = patterns[patterns.itemset.isin(maximals)].copy()
        patterns.loc[:, "itemset"] = patterns["itemset"].map(
            lambda i: sorted(list(i)) if self.lexicographic_order else list(i))
        return patterns

    setattr(discover, "__doc__", LCM.discover.__doc__.replace("closed", "maximal"))
    setattr(discover, "__doc__", LCM.discover.__doc__.split("Example")[0])<|MERGE_RESOLUTION|>--- conflicted
+++ resolved
@@ -42,16 +42,7 @@
         Either an int representing the absolute support, or a float for relative support
         Default to 0.2 (20%)
 
-<<<<<<< HEAD
     max_depth: int, default=-1
-=======
-    n_jobs : int, default=1
-        The number of jobs to use for the computation. Each single item is attributed a job
-        to discover potential itemsets, considering this item as a root in the search space.
-        **Processes are preffered** over threads.
-
-    max_depth: int, default=20
->>>>>>> d9b887a4
         Maximum depth for exploration in the search space.
         When going into recursion, we check if the current depth
         is **strictly greater** than `max_depth`.
@@ -59,7 +50,6 @@
         This can avoid cumbersome computation.
         A **root node is considered of depth 0**.
 
-<<<<<<< HEAD
     n_jobs : int, default=1
         The number of jobs to use for the computation. Each single item is attributed a job
         to discover potential itemsets, considering this item as a root in the search space.
@@ -67,8 +57,6 @@
         **Carefully adjust the number of jobs** otherwise the results may be corrupted especially if you have the following
         warning: UserWarning: A worker stopped while some jobs were given to the executor.
 
-=======
->>>>>>> d9b887a4
     References
     ----------
     .. [1]
