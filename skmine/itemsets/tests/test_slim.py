--- conflicted
+++ resolved
@@ -97,7 +97,7 @@
         frozenset('C') : {2},
         frozenset('D') : {},
         frozenset('E') : {},
-    }).map(RoaringBitmap)
+    }).map(Bitmap)
 
     slim._standard_codetable = pd.Series({
         'A' : {0, 1, 2, 5},
@@ -105,7 +105,7 @@
         'C' : {0, 2, 4, 5},
         'D' : {4, 5},
         'E' : {4, 5},
-    }).map(RoaringBitmap)
+    }).map(Bitmap)
 
     codetable = slim._sort_standard_cover_order(codetable)
     slim._codetable = codetable.copy(deep=True)  # FIXME
@@ -124,7 +124,7 @@
         frozenset('C') : {2},
         frozenset('D') : {},
         frozenset('E') : {},
-    }).map(RoaringBitmap)
+    }).map(Bitmap)
 
     pd.testing.assert_index_equal(CTc.index, true_CTc.index)
     np.testing.assert_array_equal(CTc.values, true_CTc.values)
@@ -142,14 +142,7 @@
     }
 
 def test_generate_candidate_2():
-<<<<<<< HEAD
-    usage = list(map(RoaringBitmap, [
-=======
     usage = list(map(Bitmap, [
-        range(7),
-        [7],
-        [8],
->>>>>>> 2607e3db
         range(6),
         [6],
         [7],
