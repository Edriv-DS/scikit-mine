--- conflicted
+++ resolved
@@ -11,8 +11,5 @@
         'n_items': 4,
         'avg_transaction_size': 2.5,
         'n_transactions': 2,
-<<<<<<< HEAD
-=======
         'density': .625
->>>>>>> 1d562a12
     }