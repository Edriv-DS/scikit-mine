[MASTER]
ignore-patterns=test.*?.py,docs/
ignored-modules=roaringbitmap

[MESSAGES CONTROL]
<<<<<<< HEAD
disable=invalid-name, too-few-public-methods, unnecessary-pass,
	fixme, arguments-differ, multiple-statements
=======
disable=invalid-name, too-few-public-methods, unnecessary-pass, fixme, arguments-differ,
        anomalous-backslash-in-string,
>>>>>>> d38acc71
<|MERGE_RESOLUTION|>--- conflicted
+++ resolved
@@ -3,10 +3,10 @@
 ignored-modules=roaringbitmap
 
 [MESSAGES CONTROL]
-<<<<<<< HEAD
-disable=invalid-name, too-few-public-methods, unnecessary-pass,
-	fixme, arguments-differ, multiple-statements
-=======
-disable=invalid-name, too-few-public-methods, unnecessary-pass, fixme, arguments-differ,
-        anomalous-backslash-in-string,
->>>>>>> d38acc71
+disable=invalid-name,
+        too-few-public-methods,
+        unnecessary-pass,
+        fixme,
+        arguments-differ,
+        multiple-statements,
+        anomalous-backslash-in-string