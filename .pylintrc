--- conflicted
+++ resolved
@@ -3,15 +3,12 @@
 ignored-modules=roaringbitmap
 
 [MESSAGES CONTROL]
-<<<<<<< HEAD
-disable=invalid-name, too-few-public-methods, unnecessary-pass,
-	fixme, arguments-differ, not-callable, cell-var-from-loop,
-=======
 disable=invalid-name,
         too-few-public-methods,
         unnecessary-pass,
         fixme,
         arguments-differ,
+        not-callable,
+        cell-var-from-loop,
         multiple-statements,
-        anomalous-backslash-in-string
->>>>>>> 1d562a12
+        anomalous-backslash-in-string,